'use client'

import { Dialog, DialogContent, DialogTitle } from '@/components/ui/dialog'
import { SourceDetailContent } from './SourceDetailContent'

interface SourceDialogProps {
  open: boolean
  onOpenChange: (open: boolean) => void
  sourceId: string | null
}

/**
 * Source Dialog Component
 *
 * Displays source details in a modal dialog.
 * Includes a "Chat with source" button that opens the full source page in a new tab.
 */
export function SourceDialog({ open, onOpenChange, sourceId }: SourceDialogProps) {
  // Ensure source ID has 'source:' prefix for API calls and routing
  const sourceIdWithPrefix = sourceId
    ? (sourceId.includes(':') ? sourceId : `source:${sourceId}`)
    : null

  const handleChatClick = () => {
    if (sourceIdWithPrefix) {
      window.open(`/sources/${sourceIdWithPrefix}`, '_blank')
      // Modal stays open after opening chat
    }
  }

  const handleClose = () => {
    onOpenChange(false)
  }

  if (!sourceIdWithPrefix) {
    return null
  }

  return (
    <Dialog open={open} onOpenChange={onOpenChange}>
<<<<<<< HEAD
      <DialogContent
        className="max-w-5xl max-h-[90vh] overflow-hidden flex flex-col"
        ariaDescription="Shows detailed information and actions for the selected source."
      >
=======
      <DialogContent className="max-w-5xl max-h-[90vh] flex flex-col p-0">
>>>>>>> 1331e0fe
        {/* Accessibility title (hidden visually but read by screen readers) */}
        <DialogTitle className="sr-only">Source Details</DialogTitle>

        {/* Source detail content */}
        <div className="flex-1 overflow-y-auto min-h-0">
          <SourceDetailContent
            sourceId={sourceIdWithPrefix}
            showChatButton={true}
            onChatClick={handleChatClick}
            onClose={handleClose}
          />
        </div>
      </DialogContent>
    </Dialog>
  )
}<|MERGE_RESOLUTION|>--- conflicted
+++ resolved
@@ -38,14 +38,10 @@
 
   return (
     <Dialog open={open} onOpenChange={onOpenChange}>
-<<<<<<< HEAD
       <DialogContent
-        className="max-w-5xl max-h-[90vh] overflow-hidden flex flex-col"
+        className="max-w-5xl max-h-[90vh] overflow-hidden flex flex-col p-0"
         ariaDescription="Shows detailed information and actions for the selected source."
       >
-=======
-      <DialogContent className="max-w-5xl max-h-[90vh] flex flex-col p-0">
->>>>>>> 1331e0fe
         {/* Accessibility title (hidden visually but read by screen readers) */}
         <DialogTitle className="sr-only">Source Details</DialogTitle>
 
